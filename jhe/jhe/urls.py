--- conflicted
+++ resolved
@@ -24,11 +24,7 @@
     path('admin/', admin.site.urls),
     path('o/', include('oauth2_provider.urls', namespace='oauth2_provider')),
     path('accounts/', include('django.contrib.auth.urls')),
-<<<<<<< HEAD
     path('email_auth/', include('allauth.urls')),
-=======
     path("sso/", include("django_saml2_auth.urls")),
-
     re_path(r'^saml/login/$', django_saml2_auth.views.signin, name='saml_signin'),
->>>>>>> 29d05f5a
 ]